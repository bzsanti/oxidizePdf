[package]
name = "oxidize-pdf-api"
<<<<<<< HEAD
version = "0.1.1"
=======
version = "1.1.1"
>>>>>>> 35779af3
edition.workspace = true
authors.workspace = true
license.workspace = true
repository.workspace = true
documentation = "https://docs.rs/oxidize-pdf-api"
description = "REST API for oxidizePdf (Community edition)"
keywords = ["pdf", "api", "rest", "web"]
categories = ["web-programming::http-server"]
readme = "README.md"

[dependencies]
# Core functionality
<<<<<<< HEAD
oxidize-pdf = { version = "1.1.3" }
=======
oxidize-pdf = { version = "1.1.0", path = "../oxidize-pdf-core" }
>>>>>>> 35779af3

# Web framework
axum = { workspace = true, features = ["multipart"] }
tower = { workspace = true, features = ["util"] }
tower-http = { workspace = true, features = ["cors", "trace"] }

# Async runtime
tokio = { workspace = true }

# Serialization
serde = { workspace = true }
serde_json = { workspace = true }

# Error handling
anyhow = { workspace = true }
thiserror = { workspace = true }

# Logging
tracing = { workspace = true }
tracing-subscriber = { workspace = true }

# File operations
zip = "2.2"
tempfile = "3.8"

[lib]
name = "oxidize_pdf_api"
path = "src/lib.rs"

[[bin]]
name = "oxidize-pdf-api"
path = "src/main.rs"

[dev-dependencies]
tempfile = { workspace = true }
pretty_assertions = { workspace = true }
http-body-util = "0.1"
hyper = "1.0"<|MERGE_RESOLUTION|>--- conflicted
+++ resolved
@@ -1,10 +1,6 @@
 [package]
 name = "oxidize-pdf-api"
-<<<<<<< HEAD
-version = "0.1.1"
-=======
 version = "1.1.1"
->>>>>>> 35779af3
 edition.workspace = true
 authors.workspace = true
 license.workspace = true
@@ -17,11 +13,7 @@
 
 [dependencies]
 # Core functionality
-<<<<<<< HEAD
-oxidize-pdf = { version = "1.1.3" }
-=======
-oxidize-pdf = { version = "1.1.0", path = "../oxidize-pdf-core" }
->>>>>>> 35779af3
+oxidize-pdf = { version = "1.1.3", path = "../oxidize-pdf-core" }
 
 # Web framework
 axum = { workspace = true, features = ["multipart"] }
