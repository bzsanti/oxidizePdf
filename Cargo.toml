[workspace]
members = [
    "oxidize-pdf-core",
    "oxidize-pdf-cli",
    "oxidize-pdf-api",
    "test-suite",
]
resolver = "2"

[workspace.package]
<<<<<<< HEAD
version = "1.1.6"
=======
version = "1.1.7"
>>>>>>> 86061f16
edition = "2021"
authors = ["Santiago Fernández de Munoz"]
license = "GPL-3.0"
repository = "https://github.com/bzsanti/oxidizePdf"
homepage = "https://oxidizepdf.dev"
documentation = "https://docs.oxidizepdf.dev"
readme = "README.md"
keywords = ["pdf", "document", "generation", "graphics", "text"]
categories = ["graphics", "text-processing", "encoding"]

[workspace.dependencies]
# Core dependencies
thiserror = "2.0.12"
anyhow = "1.0"
chrono = { version = "0.4", features = ["serde"] }
lazy_static = "1.4"

# CLI dependencies
clap = { version = "4.5", features = ["derive"] }

# API dependencies
axum = "0.8.4"
tower = "0.5.2"
tower-http = { version = "0.6.6", features = ["cors", "trace"] }

# Async runtime
tokio = { version = "1.40", features = ["full"] }

# Serialization
serde = { version = "1.0", features = ["derive"] }
serde_json = "1.0"

# Logging
tracing = "0.1"
tracing-subscriber = { version = "0.3", features = ["env-filter"] }

# Compression (optional)
flate2 = "1.0"

# Image processing (optional)
image = { version = "0.25.6", default-features = false, features = ["png", "jpeg"] }

# Testing
tempfile = "3.0"
pretty_assertions = "1.0"
proptest = "1.5"
criterion = { version = "0.5", features = ["html_reports"] }
insta = "1.38"

# Utilities
rand = "0.8"
hex = "0.4"
regex = "1.11"

[profile.release]
lto = true
codegen-units = 1
opt-level = 3
strip = true

[profile.dev]
opt-level = 0
debug = true

[workspace.metadata.release]
# Don't sign commits or tags (requires GPG setup)
sign-commit = false
sign-tag = false

# Commit messages
pre-release-commit-message = "chore: Release {{version}}"
pre-release-replacements = [
    {file="CHANGELOG.md", search="Unreleased", replace="{{version}}", min=1},
    {file="CHANGELOG.md", search="\\.\\.\\.HEAD", replace="...v{{version}}", exactly=1},
    {file="CHANGELOG.md", search="ReleaseDate", replace="{{date}}", min=1},
    {file="CHANGELOG.md", search="<!-- next-header -->", replace="<!-- next-header -->\n## [Unreleased] - ReleaseDate\n", exactly=1},
    {file="README.md", search="oxidize-pdf = \"[0-9.]+\"", replace="oxidize-pdf = \"{{version}}\"", exactly=1},
]

# Tag configuration
tag-message = "Release v{{version}}"
tag-name = "v{{version}}"

# Consolidate commits when releasing workspace
consolidate-commits = true

# Push options
push = true
push-remote = "origin"

# Publishing
publish = true<|MERGE_RESOLUTION|>--- conflicted
+++ resolved
@@ -8,11 +8,7 @@
 resolver = "2"
 
 [workspace.package]
-<<<<<<< HEAD
-version = "1.1.6"
-=======
 version = "1.1.7"
->>>>>>> 86061f16
 edition = "2021"
 authors = ["Santiago Fernández de Munoz"]
 license = "GPL-3.0"
