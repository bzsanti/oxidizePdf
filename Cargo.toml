--- conflicted
+++ resolved
@@ -8,11 +8,7 @@
 resolver = "2"
 
 [workspace.package]
-<<<<<<< HEAD
 version = "1.1.4"
-=======
-version = "1.1.2"
->>>>>>> 50e00ae6
 edition = "2021"
 authors = ["Santiago Fernández de Munoz"]
 license = "GPL-3.0"
