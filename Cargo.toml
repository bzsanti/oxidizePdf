--- conflicted
+++ resolved
@@ -8,11 +8,7 @@
 resolver = "2"
 
 [workspace.package]
-<<<<<<< HEAD
-version = "1.6.1"
-=======
 version = "1.6.2"
->>>>>>> 7fe8fdcc
 edition = "2021"
 rust-version = "1.77"  # MSRV - Required by thiserror 2.0
 authors = ["Santiago Fernández Muñoz"]
