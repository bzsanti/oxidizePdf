--- conflicted
+++ resolved
@@ -1,13 +1,8 @@
 use crate::error::Result;
 use crate::graphics::{GraphicsContext, Image};
-<<<<<<< HEAD
 use crate::objects::{Array, Dictionary, Object};
-use crate::text::{HeaderFooter, TextContext, TextFlowContext};
-use std::collections::HashMap;
-=======
-use crate::text::{Font, TextContext, TextFlowContext};
+use crate::text::{Font, HeaderFooter, TextContext, TextFlowContext};
 use std::collections::{HashMap, HashSet};
->>>>>>> 35779af3
 
 /// Page margins in points (1/72 inch).
 #[derive(Clone, Debug)]
@@ -272,7 +267,6 @@
         Ok(final_content)
     }
 
-<<<<<<< HEAD
     /// Renders a header or footer with the given page information.
     fn render_header_footer(
         &self,
@@ -330,7 +324,8 @@
         // Contents would be added by the writer
 
         dict
-=======
+    }
+
     /// Gets all fonts used in this page.
     ///
     /// This method scans the page content to identify which fonts are being used.
@@ -354,7 +349,6 @@
         fonts.insert(Font::Courier);
 
         fonts.into_iter().collect()
->>>>>>> 35779af3
     }
 }
 
