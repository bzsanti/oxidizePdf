--- conflicted
+++ resolved
@@ -472,16 +472,12 @@
 
         // Convert to string and find startxref
         let content = String::from_utf8_lossy(&buffer);
-<<<<<<< HEAD
 
         // Debug: print last part of file
         let debug_content = content.chars().take(200).collect::<String>();
         eprintln!("XRef search in last {read_size} bytes: {debug_content:?}");
 
-        let lines: Vec<&str> = content.lines().collect();
-=======
         let mut lines = content.pdf_lines();
->>>>>>> 4a35aa7e
 
         // Find startxref line - need to iterate forward after finding it
         while let Some(line) = lines.next() {
