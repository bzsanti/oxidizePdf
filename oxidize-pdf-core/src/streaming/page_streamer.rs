--- conflicted
+++ resolved
@@ -162,17 +162,7 @@
 
     #[test]
     fn test_streaming_page() {
-<<<<<<< HEAD
         let page = StreamingPage::new_for_test(0, 612.0, 792.0, 1024, 2048);
-=======
-        let page = StreamingPage {
-            number: 0,
-            width: 612.0,
-            height: 792.0,
-            content_offset: 1024,
-            content_length: 2048,
-        };
->>>>>>> e364912e
 
         assert_eq!(page.number(), 0);
         assert_eq!(page.width(), 612.0);
