mod encoding;
mod extraction;
mod flow;
mod font;
mod font_ext;
mod font_manager;
mod header_footer;
mod layout;
mod list;
mod metrics;
pub mod ocr;
mod table;
mod template;
mod ttf_parser;

#[cfg(feature = "ocr-tesseract")]
pub mod tesseract_provider;

pub use encoding::TextEncoding;
pub use extraction::{ExtractedText, ExtractionOptions, TextExtractor, TextFragment};
pub use flow::{TextAlign, TextFlowContext};
<<<<<<< HEAD
pub use font::{Font, FontFamily};
pub use font_ext::{ExtendedFont, ExtendedFontManager};
pub use font_manager::{
    CustomFont, EncodingDifference, FontDescriptor, FontEncoding, FontFileType, FontFlags,
    FontManager, FontMetrics, FontType,
};
pub use header_footer::{HeaderFooter, HeaderFooterOptions, HeaderFooterPosition};
pub use layout::{ColumnContent, ColumnLayout, ColumnOptions, TextFormat};
pub use list::{
    BulletStyle, ListElement, ListItem, ListOptions, OrderedList, OrderedListStyle, UnorderedList,
};
=======
pub use font::{Font, FontEncoding, FontFamily, FontWithEncoding};
>>>>>>> 50e00ae6
pub use metrics::{measure_char, measure_text, split_into_words};
pub use ocr::{
    FragmentType, ImagePreprocessing, MockOcrProvider, OcrEngine, OcrError, OcrOptions,
    OcrProcessingResult, OcrProvider, OcrResult, OcrTextFragment,
};
pub use table::{HeaderStyle, Table, TableCell, TableOptions, TableRow};
pub use template::{AdvancedTemplateEngine, TemplateContext, TemplateEngine, TemplateValue};

use crate::error::Result;
use std::fmt::Write;

#[derive(Clone)]
pub struct TextContext {
    operations: String,
    current_font: Font,
    font_size: f64,
    text_matrix: [f64; 6],
}

impl Default for TextContext {
    fn default() -> Self {
        Self::new()
    }
}

impl TextContext {
    pub fn new() -> Self {
        Self {
            operations: String::new(),
            current_font: Font::Helvetica,
            font_size: 12.0,
            text_matrix: [1.0, 0.0, 0.0, 1.0, 0.0, 0.0],
        }
    }

    pub fn set_font(&mut self, font: Font, size: f64) -> &mut Self {
        self.current_font = font;
        self.font_size = size;
        self
    }

    /// Get the current font
    pub(crate) fn current_font(&self) -> Font {
        self.current_font
    }

    pub fn at(&mut self, x: f64, y: f64) -> &mut Self {
        self.text_matrix[4] = x;
        self.text_matrix[5] = y;
        self
    }

    pub fn write(&mut self, text: &str) -> Result<&mut Self> {
        // Begin text object
        self.operations.push_str("BT\n");

        // Set font
        writeln!(
            &mut self.operations,
            "/{} {} Tf",
            self.current_font.pdf_name(),
            self.font_size
        )
        .unwrap();

        // Set text position
        writeln!(
            &mut self.operations,
            "{:.2} {:.2} Td",
            self.text_matrix[4], self.text_matrix[5]
        )
        .unwrap();

        // Encode text using WinAnsiEncoding
        let encoding = TextEncoding::WinAnsiEncoding;
        let encoded_bytes = encoding.encode(text);

        // Show text as a literal string
        self.operations.push('(');
        for &byte in &encoded_bytes {
            match byte {
                b'(' => self.operations.push_str("\\("),
                b')' => self.operations.push_str("\\)"),
                b'\\' => self.operations.push_str("\\\\"),
                b'\n' => self.operations.push_str("\\n"),
                b'\r' => self.operations.push_str("\\r"),
                b'\t' => self.operations.push_str("\\t"),
                // For bytes in the printable ASCII range, write as is
                0x20..=0x7E => self.operations.push(byte as char),
                // For other bytes, write as octal escape sequences
                _ => write!(&mut self.operations, "\\{byte:03o}").unwrap(),
            }
        }
        self.operations.push_str(") Tj\n");

        // End text object
        self.operations.push_str("ET\n");

        Ok(self)
    }

    pub fn write_line(&mut self, text: &str) -> Result<&mut Self> {
        self.write(text)?;
        self.text_matrix[5] -= self.font_size * 1.2; // Move down for next line
        Ok(self)
    }

    pub fn set_character_spacing(&mut self, spacing: f64) -> &mut Self {
        writeln!(&mut self.operations, "{spacing:.2} Tc").unwrap();
        self
    }

    pub fn set_word_spacing(&mut self, spacing: f64) -> &mut Self {
        writeln!(&mut self.operations, "{spacing:.2} Tw").unwrap();
        self
    }

    pub fn set_horizontal_scaling(&mut self, scale: f64) -> &mut Self {
        writeln!(&mut self.operations, "{:.2} Tz", scale * 100.0).unwrap();
        self
    }

    pub fn set_leading(&mut self, leading: f64) -> &mut Self {
        writeln!(&mut self.operations, "{leading:.2} TL").unwrap();
        self
    }

    pub fn set_text_rise(&mut self, rise: f64) -> &mut Self {
        writeln!(&mut self.operations, "{rise:.2} Ts").unwrap();
        self
    }

    pub(crate) fn generate_operations(&self) -> Result<Vec<u8>> {
        Ok(self.operations.as_bytes().to_vec())
    }

    /// Get the current font size
    pub fn font_size(&self) -> f64 {
        self.font_size
    }

    /// Get the current text matrix
    pub fn text_matrix(&self) -> [f64; 6] {
        self.text_matrix
    }

    /// Get the current position
    pub fn position(&self) -> (f64, f64) {
        (self.text_matrix[4], self.text_matrix[5])
    }

    /// Clear all operations
    pub fn clear(&mut self) {
        self.operations.clear();
    }

    /// Get the raw operations string
    pub fn operations(&self) -> &str {
        &self.operations
    }
}

#[cfg(test)]
mod tests {
    use super::*;

    #[test]
    fn test_text_context_new() {
        let context = TextContext::new();
        assert_eq!(context.current_font, Font::Helvetica);
        assert_eq!(context.font_size, 12.0);
        assert_eq!(context.text_matrix, [1.0, 0.0, 0.0, 1.0, 0.0, 0.0]);
        assert!(context.operations.is_empty());
    }

    #[test]
    fn test_text_context_default() {
        let context = TextContext::default();
        assert_eq!(context.current_font, Font::Helvetica);
        assert_eq!(context.font_size, 12.0);
    }

    #[test]
    fn test_set_font() {
        let mut context = TextContext::new();
        context.set_font(Font::TimesBold, 14.0);
        assert_eq!(context.current_font, Font::TimesBold);
        assert_eq!(context.font_size, 14.0);
    }

    #[test]
    fn test_position() {
        let mut context = TextContext::new();
        context.at(100.0, 200.0);
        let (x, y) = context.position();
        assert_eq!(x, 100.0);
        assert_eq!(y, 200.0);
        assert_eq!(context.text_matrix[4], 100.0);
        assert_eq!(context.text_matrix[5], 200.0);
    }

    #[test]
    fn test_write_simple_text() {
        let mut context = TextContext::new();
        context.write("Hello").unwrap();

        let ops = context.operations();
        assert!(ops.contains("BT\n"));
        assert!(ops.contains("ET\n"));
        assert!(ops.contains("/Helvetica 12 Tf"));
        assert!(ops.contains("(Hello) Tj"));
    }

    #[test]
    fn test_write_text_with_escaping() {
        let mut context = TextContext::new();
        context.write("(Hello)").unwrap();

        let ops = context.operations();
        assert!(ops.contains("(\\(Hello\\)) Tj"));
    }

    #[test]
    fn test_write_line() {
        let mut context = TextContext::new();
        let initial_y = context.text_matrix[5];
        context.write_line("Line 1").unwrap();

        // Y position should have moved down
        let new_y = context.text_matrix[5];
        assert!(new_y < initial_y);
        assert_eq!(new_y, initial_y - 12.0 * 1.2); // font_size * 1.2
    }

    #[test]
    fn test_character_spacing() {
        let mut context = TextContext::new();
        context.set_character_spacing(2.5);

        let ops = context.operations();
        assert!(ops.contains("2.50 Tc"));
    }

    #[test]
    fn test_word_spacing() {
        let mut context = TextContext::new();
        context.set_word_spacing(1.5);

        let ops = context.operations();
        assert!(ops.contains("1.50 Tw"));
    }

    #[test]
    fn test_horizontal_scaling() {
        let mut context = TextContext::new();
        context.set_horizontal_scaling(1.25);

        let ops = context.operations();
        assert!(ops.contains("125.00 Tz")); // 1.25 * 100
    }

    #[test]
    fn test_leading() {
        let mut context = TextContext::new();
        context.set_leading(15.0);

        let ops = context.operations();
        assert!(ops.contains("15.00 TL"));
    }

    #[test]
    fn test_text_rise() {
        let mut context = TextContext::new();
        context.set_text_rise(3.0);

        let ops = context.operations();
        assert!(ops.contains("3.00 Ts"));
    }

    #[test]
    fn test_clear() {
        let mut context = TextContext::new();
        context.write("Hello").unwrap();
        assert!(!context.operations().is_empty());

        context.clear();
        assert!(context.operations().is_empty());
    }

    #[test]
    fn test_generate_operations() {
        let mut context = TextContext::new();
        context.write("Test").unwrap();

        let ops_bytes = context.generate_operations().unwrap();
        let ops_string = String::from_utf8(ops_bytes).unwrap();
        assert_eq!(ops_string, context.operations());
    }

    #[test]
    fn test_method_chaining() {
        let mut context = TextContext::new();
        context
            .set_font(Font::Courier, 10.0)
            .at(50.0, 100.0)
            .set_character_spacing(1.0)
            .set_word_spacing(2.0);

        assert_eq!(context.current_font(), Font::Courier);
        assert_eq!(context.font_size(), 10.0);
        let (x, y) = context.position();
        assert_eq!(x, 50.0);
        assert_eq!(y, 100.0);
    }

    #[test]
    fn test_text_matrix_access() {
        let mut context = TextContext::new();
        context.at(25.0, 75.0);

        let matrix = context.text_matrix();
        assert_eq!(matrix, [1.0, 0.0, 0.0, 1.0, 25.0, 75.0]);
    }

    #[test]
    fn test_special_characters_encoding() {
        let mut context = TextContext::new();
        context.write("Test\nLine\tTab").unwrap();

        let ops = context.operations();
        assert!(ops.contains("\\n"));
        assert!(ops.contains("\\t"));
    }
}<|MERGE_RESOLUTION|>--- conflicted
+++ resolved
@@ -2,16 +2,12 @@
 mod extraction;
 mod flow;
 mod font;
-mod font_ext;
-mod font_manager;
 mod header_footer;
 mod layout;
 mod list;
 mod metrics;
 pub mod ocr;
 mod table;
-mod template;
-mod ttf_parser;
 
 #[cfg(feature = "ocr-tesseract")]
 pub mod tesseract_provider;
@@ -19,28 +15,16 @@
 pub use encoding::TextEncoding;
 pub use extraction::{ExtractedText, ExtractionOptions, TextExtractor, TextFragment};
 pub use flow::{TextAlign, TextFlowContext};
-<<<<<<< HEAD
-pub use font::{Font, FontFamily};
-pub use font_ext::{ExtendedFont, ExtendedFontManager};
-pub use font_manager::{
-    CustomFont, EncodingDifference, FontDescriptor, FontEncoding, FontFileType, FontFlags,
-    FontManager, FontMetrics, FontType,
-};
+pub use font::{Font, FontEncoding, FontFamily, FontWithEncoding};
 pub use header_footer::{HeaderFooter, HeaderFooterOptions, HeaderFooterPosition};
-pub use layout::{ColumnContent, ColumnLayout, ColumnOptions, TextFormat};
-pub use list::{
-    BulletStyle, ListElement, ListItem, ListOptions, OrderedList, OrderedListStyle, UnorderedList,
-};
-=======
-pub use font::{Font, FontEncoding, FontFamily, FontWithEncoding};
->>>>>>> 50e00ae6
+pub use layout::{ColumnContent, ColumnLayout};
+pub use list::{ListElement, ListStyle};
 pub use metrics::{measure_char, measure_text, split_into_words};
 pub use ocr::{
     FragmentType, ImagePreprocessing, MockOcrProvider, OcrEngine, OcrError, OcrOptions,
     OcrProcessingResult, OcrProvider, OcrResult, OcrTextFragment,
 };
-pub use table::{HeaderStyle, Table, TableCell, TableOptions, TableRow};
-pub use template::{AdvancedTemplateEngine, TemplateContext, TemplateEngine, TemplateValue};
+pub use table::Table;
 
 use crate::error::Result;
 use std::fmt::Write;
