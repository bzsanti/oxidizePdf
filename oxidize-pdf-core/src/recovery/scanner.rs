--- conflicted
+++ resolved
@@ -187,14 +187,10 @@
 }
 
 fn find_object_start(buffer: &[u8]) -> Option<usize> {
-<<<<<<< HEAD
     buffer
         .windows(4)
         .position(|window| window == b" obj")
         .map(|pos| pos + 1) // Return position after the space in " obj"
-=======
-    buffer.windows(4).position(|window| window == b" obj")
->>>>>>> e364912e
 }
 
 fn parse_object_header(buffer: &[u8]) -> Option<(u32, u16)> {
@@ -272,11 +268,7 @@
         let buffer = b"some text 1 0 obj content";
         assert_eq!(find_object_start(buffer), Some(14));
 
-<<<<<<< HEAD
         let buffer = b"this has no pdf data";
-=======
-        let buffer = b"no objects here";
->>>>>>> e364912e
         assert_eq!(find_object_start(buffer), None);
     }
 
