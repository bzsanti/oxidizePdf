[package]
name = "oxidize-pdf"
version.workspace = true
edition.workspace = true
authors.workspace = true
license.workspace = true
repository.workspace = true
documentation = "https://docs.rs/oxidize-pdf"
homepage = "https://github.com/bzsanti/oxidizePdf"
description = "A pure Rust PDF generation and manipulation library with zero external dependencies"
keywords = ["pdf", "document", "generation", "parser", "graphics"]
categories = ["graphics", "text-processing", "parsing", "multimedia::images"]
readme = "../README.md"

[dependencies]
# Error handling
thiserror = { workspace = true }

# Utilities
chrono = { workspace = true }
lazy_static = { workspace = true }

# Compression (optional)
flate2 = { workspace = true, optional = true }

# Serialization
serde = { workspace = true, optional = true }
serde_json = { workspace = true, optional = true }

# Logging
tracing = { workspace = true }

# Hashing
md5 = "0.8"

# Parallel processing
num_cpus = "1.16"

# Platform-specific
[target.'cfg(unix)'.dependencies]
libc = "0.2"

[target.'cfg(windows)'.dependencies]
winapi = { version = "0.3", features = ["memoryapi", "handleapi", "winnt"] }

# OCR dependencies (optional)
tesseract = { version = "0.15", optional = true }
leptonica-plumbing = { version = "1.0", optional = true }

[dev-dependencies]
tempfile = "3.8"
criterion = { version = "0.5", features = ["html_reports"] }

[[example]]
name = "hello_world"

[[example]]
name = "graphics_demo"

[[example]]
name = "text_formatting"

[[example]]
name = "text_wrapping"

[[example]]
name = "simple_text_wrap"

[[example]]
name = "extract_images"

[[example]]
name = "create_pdf_with_images"

[[example]]
name = "ai_ready_invoice"
required-features = ["semantic"]

[[example]]
name = "basic_tagging"

[[example]]
name = "parse_pdf"

[[example]]
name = "jpeg_image"

[[example]]
name = "comprehensive_demo"

[[example]]
name = "parse_and_extract"

[[example]]
name = "tesseract_ocr_demo"
required-features = ["ocr-tesseract"]

[[example]]
name = "memory_optimization"

[[example]]
name = "metadata"

[[example]]
name = "streaming_support"

[[example]]
name = "batch_processing"

[[example]]
name = "error_recovery"

[[example]]
name = "analyze_pdf_rendering"

[[bench]]
name = "ocr_benchmarks"
harness = false

[features]
default = ["compression"]

# Basic features
compression = ["dep:flate2"]

# OCR features
<<<<<<< HEAD
ocr-tesseract = ["dep:tesseract", "leptonica-plumbing"]
=======
ocr-tesseract = ["dep:tesseract", "dep:leptonica-plumbing"]
>>>>>>> 50e00ae6
ocr-full = ["ocr-tesseract"]

# Test features
real-pdf-tests = []  # Enable tests with real PDF files from fixtures

# Semantic marking (Community level - basic tagging)
semantic = ["dep:serde", "dep:serde_json"]<|MERGE_RESOLUTION|>--- conflicted
+++ resolved
@@ -124,11 +124,7 @@
 compression = ["dep:flate2"]
 
 # OCR features
-<<<<<<< HEAD
-ocr-tesseract = ["dep:tesseract", "leptonica-plumbing"]
-=======
 ocr-tesseract = ["dep:tesseract", "dep:leptonica-plumbing"]
->>>>>>> 50e00ae6
 ocr-full = ["ocr-tesseract"]
 
 # Test features
