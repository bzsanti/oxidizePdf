//! Integration tests for streaming support features

use oxidize_pdf::streaming::PageStreamer;
use oxidize_pdf::{
    process_in_chunks, stream_text, ChunkOptions, ChunkProcessor, ChunkType, IncrementalParser,
<<<<<<< HEAD
    ParseEvent, StreamOptions, StreamingDocument, StreamingPage, TextStreamOptions, TextStreamer,
=======
    ParseEvent, StreamOptions, StreamingDocument, TextStreamOptions, TextStreamer,
>>>>>>> e364912e
};
use std::io::Cursor;

#[test]
fn test_streaming_document_basic() {
    let data = b"%PDF-1.7\n";
    let cursor = Cursor::new(data);
    let options = StreamOptions::default();

    let doc = StreamingDocument::new(cursor, options);
    assert!(doc.is_ok());
}

#[test]
fn test_streaming_document_pages() {
    let data = b"%PDF-1.7\n";
    let cursor = Cursor::new(data);
    let options = StreamOptions::default();

    let mut doc = StreamingDocument::new(cursor, options).unwrap();

    // Process up to 5 pages
    let mut page_count = 0;
    for _ in 0..5 {
        match doc.next_page() {
            Ok(Some(page)) => {
                assert_eq!(page.number(), page_count);
                page_count += 1;
            }
            Ok(None) => break,
            Err(_) => panic!("Error processing page"),
        }
    }

    assert!(page_count > 0);
}

#[test]
fn test_streaming_options_profiles() {
    // Test minimal memory profile
    let minimal = oxidize_pdf::streaming::StreamingOptions::minimal_memory();
    assert_eq!(minimal.buffer_size, 64 * 1024);
    assert_eq!(minimal.page_cache_size, 1);
    assert_eq!(minimal.memory_limit, 10 * 1024 * 1024);

    // Test fast processing profile
    let fast = oxidize_pdf::streaming::StreamingOptions::fast_processing();
    assert_eq!(fast.buffer_size, 1024 * 1024);
    assert_eq!(fast.page_cache_size, 10);
    assert_eq!(fast.memory_limit, 500 * 1024 * 1024);
}

#[test]
fn test_incremental_parser() {
    let mut parser = IncrementalParser::new();

    // Feed PDF header
    parser.feed(b"%PDF-1.7\n").unwrap();
    let events = parser.take_events();

    assert_eq!(events.len(), 1);
    match &events[0] {
        ParseEvent::Header { version } => assert_eq!(version, "1.7"),
        _ => panic!("Expected Header event"),
    }

    // Feed object
    parser
        .feed(b"1 0 obj\n<< /Type /Catalog >>\nendobj\n")
        .unwrap();
    let events = parser.take_events();

    assert!(events.len() >= 2);
    assert!(matches!(events[0], ParseEvent::ObjectStart { .. }));
}

#[test]
fn test_chunk_processor() {
    let options = ChunkOptions {
        max_chunk_size: 50,
        ..Default::default()
    };

    let mut processor = ChunkProcessor::new(options);

    // Process text content
    let content = b"BT /F1 12 Tf 100 700 Td (This is a long text that should be chunked) Tj ET";
    let chunks = processor.process_content(content).unwrap();

    assert!(chunks.len() > 1); // Should be split into multiple chunks
    assert!(chunks.iter().all(|c| c.size <= 50));
    assert!(chunks[0].chunk_type == ChunkType::Text);
}

#[test]
fn test_text_streamer() {
    let options = TextStreamOptions::default();
    let mut streamer = TextStreamer::new(options);

    // Process text content
    let content = b"BT /F1 14 Tf 100 700 Td (Hello) Tj ET \
                    BT /F1 12 Tf 100 650 Td (World) Tj ET";

    let chunks = streamer.process_chunk(content).unwrap();

    assert_eq!(chunks.len(), 2);
    assert_eq!(chunks[0].text, "Hello");
    assert_eq!(chunks[0].font_size, 14.0);
    assert_eq!(chunks[1].text, "World");
    assert_eq!(chunks[1].font_size, 12.0);
}

#[test]
fn test_text_extraction_sorted() {
    let mut options = TextStreamOptions::default();
    options.sort_by_position = true;

    let mut streamer = TextStreamer::new(options);

    // Add text in reverse order (bottom to top)
    streamer
        .process_chunk(b"BT /F1 12 Tf 100 100 Td (Bottom) Tj ET")
        .unwrap();
    streamer
        .process_chunk(b"BT /F1 12 Tf 100 400 Td (Middle) Tj ET")
        .unwrap();
    streamer
        .process_chunk(b"BT /F1 12 Tf 100 700 Td (Top) Tj ET")
        .unwrap();

    let text = streamer.extract_text();
    assert_eq!(text, "Top Middle Bottom");
}

#[test]
fn test_process_in_chunks_callback() {
    let data = b"BT /F1 12 Tf (Text content) Tj ET";
    let cursor = Cursor::new(data);

    let options = ChunkOptions {
        buffer_size: 10, // Small buffer to force multiple reads
        ..Default::default()
    };

    let mut chunk_count = 0;
    process_in_chunks(cursor, options, |chunk| {
        chunk_count += 1;
        assert!(!chunk.data.is_empty());
        Ok(())
    })
    .unwrap();

    assert!(chunk_count > 0);
}

#[test]
fn test_stream_text_callback() {
    let stream1 = b"BT /F1 12 Tf 100 700 Td (First) Tj ET".to_vec();
    let stream2 = b"BT /F1 14 Tf 100 650 Td (Second) Tj ET".to_vec();
    let streams = vec![stream1, stream2];

    let mut collected_text = Vec::new();
    stream_text(streams, |chunk| {
        collected_text.push(chunk.text);
        Ok(())
    })
    .unwrap();

    assert_eq!(collected_text.len(), 2);
    assert_eq!(collected_text[0], "First");
    assert_eq!(collected_text[1], "Second");
}

#[test]
fn test_memory_management() {
    let data = b"%PDF-1.7\n";
    let cursor = Cursor::new(data);

    let options = StreamOptions::default().with_memory_limit(1024); // Very low limit

    let mut doc = StreamingDocument::new(cursor, options).unwrap();

    // Process multiple pages
    for _ in 0..10 {
        let _ = doc.next_page();
    }

    // Memory usage should be controlled
    assert!(doc.memory_usage() <= 2048); // Allow some overhead
}

#[test]
fn test_page_cache_eviction() {
    let data = b"%PDF-1.7\n";
    let cursor = Cursor::new(data);

    let options = StreamOptions::default().with_page_cache_size(2); // Only cache 2 pages

    let mut doc = StreamingDocument::new(cursor, options).unwrap();

    // Process 5 pages
    let mut pages = Vec::new();
    for _ in 0..5 {
        if let Some(page) = doc.next_page().unwrap() {
            pages.push(page.number());
        }
    }

    // Clear cache and verify it works
    doc.clear_cache();
    assert_eq!(doc.memory_usage(), 0);
}

#[test]
fn test_chunk_type_filtering() {
    let mut options = ChunkOptions::default();
    options.chunk_types = vec![ChunkType::Image]; // Only process images

    let mut processor = ChunkProcessor::new(options);

    // Text content should be filtered out
    let text_content = b"BT /F1 12 Tf (Text) Tj ET";
    let text_chunks = processor.process_content(text_content).unwrap();
    assert_eq!(text_chunks.len(), 0);

    // Image content should be processed
    let image_content = b"\xFF\xD8\xFF\xE0"; // JPEG header
    let image_chunks = processor.process_content(image_content).unwrap();
    assert!(image_chunks.len() > 0);
    assert_eq!(image_chunks[0].chunk_type, ChunkType::Image);
}

#[test]
fn test_streaming_page_methods() {
<<<<<<< HEAD
    let page = StreamingPage::new_for_test(5, 612.0, 792.0, 1024, 2048);

    assert_eq!(page.number(), 5);
    assert_eq!(page.width(), 612.0);
    assert_eq!(page.height(), 792.0);

    let media_box = page.media_box();
    assert_eq!(media_box, [0.0, 0.0, 612.0, 792.0]);
=======
    let data = b"%PDF-1.7\n";
    let cursor = Cursor::new(data);
    let mut streamer = PageStreamer::new(cursor);

    // Get first page
    let page = streamer.next().unwrap().unwrap();

    assert_eq!(page.number(), 0);
    assert_eq!(page.width(), 595.0);
    assert_eq!(page.height(), 842.0);

    let media_box = page.media_box();
    assert_eq!(media_box, [0.0, 0.0, 595.0, 842.0]);
>>>>>>> e364912e

    let text = page.extract_text_streaming().unwrap();
    assert!(text.contains("page 1")); // 0-indexed, so page 0 is "page 1"
}

#[test]
fn test_text_chunk_with_font_filter() {
    let mut options = TextStreamOptions::default();
    options.min_font_size = 12.0;

    let mut streamer = TextStreamer::new(options);

    // Small font - should be filtered
    let small = b"BT /F1 8 Tf 100 700 Td (Small) Tj ET";
    let small_chunks = streamer.process_chunk(small).unwrap();
    assert_eq!(small_chunks.len(), 0);

    // Large font - should pass
    let large = b"BT /F1 16 Tf 100 650 Td (Large) Tj ET";
    let large_chunks = streamer.process_chunk(large).unwrap();
    assert_eq!(large_chunks.len(), 1);
    assert_eq!(large_chunks[0].text, "Large");
}<|MERGE_RESOLUTION|>--- conflicted
+++ resolved
@@ -3,11 +3,7 @@
 use oxidize_pdf::streaming::PageStreamer;
 use oxidize_pdf::{
     process_in_chunks, stream_text, ChunkOptions, ChunkProcessor, ChunkType, IncrementalParser,
-<<<<<<< HEAD
-    ParseEvent, StreamOptions, StreamingDocument, StreamingPage, TextStreamOptions, TextStreamer,
-=======
     ParseEvent, StreamOptions, StreamingDocument, TextStreamOptions, TextStreamer,
->>>>>>> e364912e
 };
 use std::io::Cursor;
 
@@ -242,16 +238,6 @@
 
 #[test]
 fn test_streaming_page_methods() {
-<<<<<<< HEAD
-    let page = StreamingPage::new_for_test(5, 612.0, 792.0, 1024, 2048);
-
-    assert_eq!(page.number(), 5);
-    assert_eq!(page.width(), 612.0);
-    assert_eq!(page.height(), 792.0);
-
-    let media_box = page.media_box();
-    assert_eq!(media_box, [0.0, 0.0, 612.0, 792.0]);
-=======
     let data = b"%PDF-1.7\n";
     let cursor = Cursor::new(data);
     let mut streamer = PageStreamer::new(cursor);
@@ -265,7 +251,6 @@
 
     let media_box = page.media_box();
     assert_eq!(media_box, [0.0, 0.0, 595.0, 842.0]);
->>>>>>> e364912e
 
     let text = page.extract_text_streaming().unwrap();
     assert!(text.contains("page 1")); // 0-indexed, so page 0 is "page 1"
