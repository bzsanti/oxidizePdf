--- conflicted
+++ resolved
@@ -2,11 +2,7 @@
 
 on:
   push:
-<<<<<<< HEAD
-    branches: [ main, development, develop_santi ]
-=======
-    branches: [ main, develop ]
->>>>>>> 26fd4ee2
+    branches: [ main, develop, develop_santi ]
   pull_request:
     branches: [ main, develop ]
 
