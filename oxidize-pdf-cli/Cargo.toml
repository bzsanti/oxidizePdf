--- conflicted
+++ resolved
@@ -1,10 +1,6 @@
 [package]
 name = "oxidize-pdf-cli"
-<<<<<<< HEAD
-version = "1.1.6"
-=======
 version = "1.1.7"
->>>>>>> 86061f16
 edition.workspace = true
 authors.workspace = true
 license.workspace = true
@@ -21,11 +17,7 @@
 
 [dependencies]
 # Core functionality
-<<<<<<< HEAD
-oxidize-pdf = { version = "1.1.6", path = "../oxidize-pdf-core" }
-=======
 oxidize-pdf = { version = "1.1.7", path = "../oxidize-pdf-core" }
->>>>>>> 86061f16
 
 # CLI
 clap = { workspace = true }
