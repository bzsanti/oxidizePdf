--- conflicted
+++ resolved
@@ -1,10 +1,6 @@
 [package]
 name = "oxidize-pdf-cli"
-<<<<<<< HEAD
-version = "0.1.1"
-=======
 version = "1.1.1"
->>>>>>> 35779af3
 edition.workspace = true
 authors.workspace = true
 license.workspace = true
@@ -21,11 +17,7 @@
 
 [dependencies]
 # Core functionality
-<<<<<<< HEAD
-oxidize-pdf = { version = "1.1.3" }
-=======
-oxidize-pdf = { version = "1.1.0", path = "../oxidize-pdf-core" }
->>>>>>> 35779af3
+oxidize-pdf = { version = "1.1.3", path = "../oxidize-pdf-core" }
 
 # CLI
 clap = { workspace = true }
